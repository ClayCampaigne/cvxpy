--- conflicted
+++ resolved
@@ -17,21 +17,13 @@
 along with CVXPY.  If not, see <http://www.gnu.org/licenses/>.
 """
 
-<<<<<<< HEAD
+
 from .. import settings as s
 from .. import utilities as u
 from .. import interface as intf
 from ..expressions.constants import Constant, CallbackParam
 from ..expressions.variables import Variable
 from ..expressions.expression import Expression
-=======
-import cvxpy.settings as s
-import cvxpy.utilities as u
-import cvxpy.interface as intf
-from cvxpy.expressions.constants import Constant, ConstantAtom
-from cvxpy.expressions.variables import Variable
-from cvxpy.expressions.expression import Expression
->>>>>>> 2a4f0a1b
 import abc
 
 class Atom(Expression):
