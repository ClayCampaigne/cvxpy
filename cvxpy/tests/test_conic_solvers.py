--- conflicted
+++ resolved
@@ -16,12 +16,9 @@
 
 import math
 import re
-<<<<<<< HEAD
 import string
+import sys
 import tempfile
-=======
-import sys
->>>>>>> 2776b5e8
 import unittest
 
 import numpy as np
