--- conflicted
+++ resolved
@@ -206,10 +206,10 @@
         """Test sum_largest.
         """
         expr = sum_largest(self.A,2)
-<<<<<<< HEAD
+
         self.A.value = [[4,3],[2,1]]
         self.assertItemsAlmostEqual(expr.grad[self.A],[1,0,1,0])
-=======
+
         self.A.value = [[1,2],[3,0.5]]
         self.assertItemsAlmostEqual(expr.grad[self.A].todense(), [0,1,1,0])
 
@@ -220,7 +220,6 @@
         self.A.value = [[1,2],[-1,0]]
         val = np.zeros((4,4)) + np.diag([1,1,-1,0])
         self.assertItemsAlmostEqual(expr.grad[self.A].todense(), val)
->>>>>>> fbc6b6de
 
     def test_linearize(self):
         """Test linearize method.
